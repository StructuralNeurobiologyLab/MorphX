--- conflicted
+++ resolved
@@ -10,11 +10,7 @@
 import networkx as nx
 from collections import deque
 from morphx.data import basics
-<<<<<<< HEAD
-from typing import Union, Tuple, List, Dict
-=======
-from typing import Union, Tuple, Optional
->>>>>>> 11ca5355
+from typing import Union, Tuple, List, Dict, Optional
 from scipy.spatial import cKDTree
 from morphx.classes.pointcloud import PointCloud
 from morphx.classes.hybridmesh import HybridMesh
