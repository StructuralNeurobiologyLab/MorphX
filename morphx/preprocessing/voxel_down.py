--- conflicted
+++ resolved
@@ -31,13 +31,6 @@
         ce.save2pkl(output_path + name + '.pkl')
 
 
-<<<<<<< HEAD
-def voxel_down(ce: CloudEnsemble, voxel_hybrid: int, voxel_clouds: int) -> CloudEnsemble:
-    hc = ce.hc
-    pcd = o3d.geometry.PointCloud()
-    pcd.points = o3d.utility.Vector3dVector(hc.vertices)
-    pcd, idcs = pcd.voxel_down_sample_and_trace(voxel_hybrid, pcd.get_min_bound(), pcd.get_max_bound())
-=======
 def voxel_down(ce: CloudEnsemble, voxel_size: float = 500) -> CloudEnsemble:
     if type(voxel_size) is not dict:
         voxel_size = dict(hybrid=voxel_size)
@@ -47,7 +40,6 @@
     pcd = o3d.geometry.PointCloud()
     pcd.points = o3d.utility.Vector3dVector(hc.vertices)
     pcd, idcs = pcd.voxel_down_sample_and_trace(voxel_size['hybrid'], pcd.get_min_bound(), pcd.get_max_bound())
->>>>>>> cd8413a7
     idcs = np.max(idcs, axis=1)
     new_hc = HybridCloud(hc.nodes, hc.edges, vertices=np.asarray(pcd.points), labels=hc.labels[idcs],
                          types=hc.types[idcs], features=hc.labels[idcs], encoding=hc.encoding,
@@ -57,11 +49,7 @@
         pc = ce.clouds[key]
         pcd = o3d.geometry.PointCloud()
         pcd.points = o3d.utility.Vector3dVector(ce.clouds[key].vertices)
-<<<<<<< HEAD
-        pcd, idcs = pcd.voxel_down_sample_and_trace(voxel_clouds, pcd.get_min_bound(), pcd.get_max_bound())
-=======
         pcd, idcs = pcd.voxel_down_sample_and_trace(voxel_size[k], pcd.get_min_bound(), pcd.get_max_bound())
->>>>>>> cd8413a7
         idcs = np.max(idcs, axis=1)
         new_pc = PointCloud(np.asarray(pcd.points), labels=pc.labels[idcs], encoding=pc.encoding, no_pred=pc.no_pred)
         new_clouds[key] = new_pc
