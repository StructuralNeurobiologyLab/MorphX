# -*- coding: utf-8 -*-
# MorphX - Toolkit for morphology exploration and segmentation
#
# Copyright (c) 2019 - now
# Max Planck Institute of Neurobiology, Martinsried, Germany
# Authors: Jonathan Klimesch

import os
import glob
from tqdm import tqdm

import morphx.processing.clouds
from morphx.processing import meshes, clouds, graphs, hybrids
from morphx.classes.hybridmesh import HybridMesh
from morphx.classes.hybridcloud import HybridCloud


def process_dataset(input_path: str, output_path: str):
    """ Converts all HybridMeshs, saved as pickle files at input_path, into poisson disk sampled HybridClouds and
        saves them at output_path with the same names.

    Args:
        input_path: Path to pickle files with HybridMeshs.
        output_path: Path to folder in which results should be stored.
    """

    files = glob.glob(input_path + '*.pkl')
    if not os.path.isdir(output_path):
        os.makedirs(output_path)

    print("Starting to transform mesh dataset into poisson dataset...")
    for file in files:
        slashs = [pos for pos, char in enumerate(file) if char == '/']
        name = file[slashs[-1]+1:-4]

<<<<<<< HEAD
        hm = morphx.processing.clouds.load_cloud(file)
=======
        hm = meshes.load_mesh_gt(file)
        print("Processing file: " + name)
>>>>>>> 370b42e5
        hc = hybridmesh2poisson(hm)
        clouds.save_cloud(hc, output_path, name=name+'_poisson')


def process_single(file: str, output_path: str):
    """ Converts single pickle file into poisson disk sampled HybridCloud.

    Args:
        file: The full path to a specific pickle file
        output_path: The folder where the result should be stored.
    """

    slashs = [pos for pos, char in enumerate(file) if char == '/']
    name = file[slashs[-1] + 1:-4]

    hm = morphx.processing.clouds.load_cloud(file)
    hc = hybridmesh2poisson(hm)
    clouds.save_cloud(hc, output_path, name=name+'_poisson')


def hybridmesh2poisson(hm: HybridMesh) -> HybridCloud:
    """ Extracts base points on skeleton of hm with a global BFS, performs local BFS around each base point and samples
        the vertices cloud around the local BFS result with poisson disk sampling. The uniform distances of the samples
        are not guaranteed, as the total sample cloud will always be constructed from two different sample processes
        which have their individual uniform distance.

    Args:
        hm: HybridMesh which should be transformed into a HybridCloud with poisson disk sampled points.
    """

    total_pc = None
    distance = 1000
    skel2node_mapping = True
    for base in tqdm(hm.traverser(min_dist=distance)):
        # local BFS radius = global BFS radius, so that the total number of poisson sampled vertices will double.
        local_bfs = graphs.local_bfs_dist(hm.graph(), source=base, max_dist=distance)
        if skel2node_mapping:
            print("Mapping skeleton to node for further processing. This might take a few minutes...")
            skel2node_mapping = False
        mc = hybrids.extract_mesh_subset(hm, local_bfs)
        if len(mc.faces) == 0:
            continue

        pc = meshes.sample_mesh_poisson_disk(mc, len(mc.vertices))
        if total_pc is None:
            total_pc = pc
        else:
            total_pc = clouds.merge_clouds(total_pc, pc)

    hc = HybridCloud(hm.nodes, hm.edges, total_pc.vertices, labels=total_pc.labels, encoding=total_pc.encoding)
    return hc<|MERGE_RESOLUTION|>--- conflicted
+++ resolved
@@ -8,8 +8,6 @@
 import os
 import glob
 from tqdm import tqdm
-
-import morphx.processing.clouds
 from morphx.processing import meshes, clouds, graphs, hybrids
 from morphx.classes.hybridmesh import HybridMesh
 from morphx.classes.hybridcloud import HybridCloud
@@ -33,12 +31,8 @@
         slashs = [pos for pos, char in enumerate(file) if char == '/']
         name = file[slashs[-1]+1:-4]
 
-<<<<<<< HEAD
-        hm = morphx.processing.clouds.load_cloud(file)
-=======
         hm = meshes.load_mesh_gt(file)
         print("Processing file: " + name)
->>>>>>> 370b42e5
         hc = hybridmesh2poisson(hm)
         clouds.save_cloud(hc, output_path, name=name+'_poisson')
 
@@ -54,7 +48,7 @@
     slashs = [pos for pos, char in enumerate(file) if char == '/']
     name = file[slashs[-1] + 1:-4]
 
-    hm = morphx.processing.clouds.load_cloud(file)
+    hm = meshes.load_mesh_gt(file)
     hc = hybridmesh2poisson(hm)
     clouds.save_cloud(hc, output_path, name=name+'_poisson')
 
