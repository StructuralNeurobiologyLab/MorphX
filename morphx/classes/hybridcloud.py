# -*- coding: utf-8 -*-
# MorphX - Toolkit for morphology exploration and segmentation
#
# Copyright (c) 2019 - now
# Max Planck Institute of Neurobiology, Martinsried, Germany
# Authors: Jonathan Klimesch

import warnings
import numpy as np
import logging
import networkx as nx
from typing import Optional, List, Dict, Tuple
from scipy.spatial import cKDTree
from morphx.classes.pointcloud import PointCloud
from scipy.spatial.transform import Rotation as Rot


class HybridCloud(PointCloud):
    """ Class which represents a skeleton in form of a graph structure and vertices which surround this skeleton and
        which represent the actual shape of the object. """

    def __init__(self,
                 nodes: np.ndarray = None,
                 edges: np.ndarray = None,
                 verts2node: dict = None,
                 node_labels: np.ndarray = None,
                 pred_node_labels: np.ndarray = None,
                 *args, **kwargs):
        """
        Args:
            nodes: Coordinates of the nodes of the skeleton with shape (n, 3).
            edges: Edge list with indices of nodes in skel_nodes with shape (n, 2).
            verts2node: Dict structure that maps mesh vertices to skeleton nodes. Keys are skeleton node indices,
                values are lists of mesh vertex indices.
            node_labels: Node label array (ith label corresponds to ith node) with same dimensions as nodes.
        """
        super().__init__(*args, **kwargs)
        if nodes is None:
            nodes = np.zeros((0, 3))
        if nodes.shape[1] != 3:
            raise ValueError("Nodes must have shape (N, 3).")
        self._nodes = nodes

<<<<<<< HEAD
        if edges is None:
            edges = np.zeros((0, 2))
        if len(edges) != 0 and edges.max() > len(nodes):
            raise ValueError("Edge list cannot contain indices which exceed the size of the node array.")
        self._edges = edges.astype(int)
=======
        if nodes is None or len(nodes) == 0:
            self._edges = None
            self._node_labels = None
        else:
            if edges is not None and len(edges) > 0 and edges.max() > len(nodes):
                raise ValueError("Edge list cannot contain indices which exceed the size of the node array.")
            self._edges = edges.astype(int)
>>>>>>> 68f1077f

        if node_labels is None:
            node_labels = np.zeros((0, 1))
        if len(node_labels) != 0 and len(node_labels) != len(nodes):
            raise ValueError("Node label array must have same length as nodes array.")
        self._node_labels = node_labels.reshape(len(node_labels), 1).astype(int)

        if pred_node_labels is None:
            pred_node_labels = np.zeros((0, 1))
        if len(pred_node_labels) != 0 and len(pred_node_labels) != len(nodes):
            raise ValueError("Predicted node label array must have same length as nodes array")
        self._pred_node_labels = pred_node_labels.reshape(len(pred_node_labels), 1).astype(int)

        self._verts2node = None
        if verts2node is not None:
            self._verts2node = verts2node

        self._weighted_graph = None
        self._simple_graph = None
        self._base_points = None

    @property
    def nodes(self) -> np.ndarray:
        return self._nodes

    @property
    def edges(self) -> np.ndarray:
        return self._edges

    @property
    def verts2node(self) -> Optional[dict]:
        """ Creates python dict with indices of skel_nodes as keys and lists of vertex
        indices which have their key node as nearest skeleton node.

        Returns:
            Dict with mapping information
        """
        if len(self._nodes) == 0:
            return None
        if self._verts2node is None:
            tree = cKDTree(self.nodes)
            dist, ind = tree.query(self.vertices, k=1)

            self._verts2node = {ix: [] for ix in range(len(self.nodes))}
            for vertex_idx, skel_idx in enumerate(ind):
                self._verts2node[skel_idx].append(vertex_idx)
        return self._verts2node

    @property
    def node_labels(self):
        """ Generates node labels from vertex labels if node label array is empty. """
        if len(self._node_labels) == 0:
            self._node_labels = self.vertl2nodel(pred=False)
        return self._node_labels

    @property
    def pred_node_labels(self):
        """ Generates node predictions from vertex predicitons if node prediction array is empty. """
        if len(self._pred_node_labels) == 0:
            self._pred_node_labels = self.vertl2nodel(pred=True)
        return self._pred_node_labels

    # -------------------------------------- SETTERS ------------------------------------------- #

    def set_node_labels(self, node_labels: np.ndarray):
        if len(node_labels) != len(self._nodes):
            raise ValueError('Length of node_labels must comply with length of nodes.')
        self._node_labels = node_labels

    def set_pred_node_labels(self, pred_node_labels: np.ndarray):
        if len(pred_node_labels) != len(self._nodes):
            raise ValueError('Length of node_labels must comply with length of nodes.')
        self._pred_node_labels = pred_node_labels
        
    def set_verts2node(self, verts2node: dict):
        if verts2node is None:
            self._verts2node = None
            return
        if len(verts2node) != len(self._nodes):
            raise ValueError('Length of verts2nodes must comply with length of nodes.')
        self._verts2node = verts2node

    # -------------------------------------- HYBRID BASICS ------------------------------------------- #

    def clean_node_labels(self, neighbor_num: int = 20):
        """ For each node, this method performs a majority vote on the labels of neighbor_num neighbors which were
        extracted with a limited bfs. The most frequent label is used for the current node. This method can be used as
        a sliding window filter for removing single or small groups of wrong labels on the skeleton.

        Args:
            neighbor_num: Number of neighbors which limits the radius of the bfs.
        """
        from morphx.processing import graphs
        new_labels = np.zeros((len(self.pred_node_labels), 1))
        graph = self.graph(simple=True)

        # for each node extract neighbor_num neighbors with a bfs and take the most frequent label as new node label
        for ix in range(len(self.nodes)):
            local_bfs = graphs.bfs_num(graph, ix, neighbor_num)
            labels = self.pred_node_labels[local_bfs.astype(int)]
            u_labels, counts = np.unique(labels, return_counts=True)
            new_labels[ix] = u_labels[np.argmax(counts)]
        self._pred_node_labels = new_labels

    def vertl2nodel(self, pred: bool = True) -> np.ndarray:
        """ Uses verts2node to transfer vertex labels onto the skeleton. For each node, a majority vote on the labels of
         the corresponding vertices is performed and the most frequent label is transferred to the node.
         Returns:
             None if there are no vertex labels or a np.ndarray with the node labels (ith label corresponds to ith node)
         """
        from morphx.processing import hybrids
        if pred:
            vertl = self._pred_labels
        else:
            vertl = self._labels
        if len(vertl) == 0:
            return np.zeros((0, 1))
        else:
            nodel = np.zeros((len(self._nodes), 1), dtype=int)
            nodel[:] = -1
            # extract vertices corresponding to each node and take the majority label as the label for that node
            for ix in range(len(self._nodes)):
                verts_idcs = self.verts2node[ix]
                # nodes with no corresponding vertices have label -1
                if len(verts_idcs) != 0:
                    labels = vertl[verts_idcs]
                    # remove unpredicted nodes (no action if pred == False)
                    labels = labels[labels != -1]
                    if len(labels) == 0:
                        continue
                    u_labels, counts = np.unique(labels, return_counts=True)
                    # take first label if there are multiple majorities
                    nodel[ix] = u_labels[np.argmax(counts)]
            # nodes without label (still == -1) get label from nearest node with label
            mapping = np.arange(len(self._nodes))
            if np.all(nodel == -1):
                warnings.warn("All node labels have label -1. Label mapping was not possible.")
                return nodel
            for ix in range(len(self._nodes)):
                if nodel[ix] == -1:
                    mapping[ix] = hybrids.label_search(self, nodel, ix)
            nodel = nodel[mapping]
        return nodel

    def prednodel2predvertl(self):
        """ Uses the verts2node dict to map labels from nodes onto vertices. """
        if len(self._pred_node_labels) == 0:
            return
        if len(self._pred_labels) == 0:
            self._pred_labels = np.ones((len(self._vertices), 1)) * -1
        else:
            for ix in range(len(self._nodes)):
                verts_idcs = self.verts2node[ix]
                self._pred_labels[verts_idcs] = self._pred_node_labels[ix]

    def nodel2vertl(self):
        if len(self._node_labels) == 0:
            return
        if len(self._labels) == 0:
            self._labels = np.ones((len(self._vertices), 1)) * -1
        for ix in range(len(self._nodes)):
            verts_idcs = self.verts2node[ix]
            self._labels[verts_idcs] = self._node_labels[ix]

    def graph(self, simple=False) -> nx.Graph:
        """ Creates a Euclidean distance weighted networkx graph representation of the
        skeleton of this point cloud. The node IDs represent the index in the ``skel_node`` array.

        Args:
            simple: Flag for creating a simple graph without the weights

        Returns:
            The skeleton of this point cloud as a (weighted / simple) networkx graph.
        """
        if (self._weighted_graph is None and not simple) or (self._simple_graph is None and simple):
            graph = nx.Graph()
            graph.add_nodes_from(
                [(ix, dict(position=coord)) for ix, coord in
                 enumerate(self.nodes)])
            if simple:
                graph.add_edges_from(self.edges)
                self._simple_graph = graph
            else:
                if len(self._nodes) == 0:
                    self._weighted_graph = graph
                else:
                    edge_coords = self.nodes[self.edges]
                    weights = np.linalg.norm(edge_coords[:, 0] - edge_coords[:, 1], axis=1)
                    graph.add_weighted_edges_from(
                        [(self.edges[i][0], self.edges[i][1], weights[i]) for
                         i in range(len(weights))])
                    self._weighted_graph = graph
        if simple:
            return self._simple_graph
        else:
            return self._weighted_graph

    def remove_nodes(self, labels: List[int], threshold: int = 20) -> Dict:
        """ Removes all nodes with labels present in the given labels list. This method also updates the
            verts2node mapping accordingly. Vertices which belong to removed nodes don't appear in the
            verts2node mapping.

        Args:
            labels: List of labels to indicate which nodes should get removed.
            threshold: Connected components where number of nodes is below this threshold get removed.
        """
        if len(labels) == 0:
            return {}
        _ = self.verts2node
        # generate node labels by mapping vertex labels to nodes
        if len(self.node_labels) == 0:
            return {}
        mask = np.isin(self._node_labels, labels).reshape(-1)
        rnodes = np.arange(len(self._nodes))[mask]
        graph = self.graph()
        # change graph
        for rnode in rnodes:
            graph.remove_node(rnode)
        # filter small outliers
        for cc in list(nx.connected_components(graph)):
            if len(cc) < threshold:
                for node in cc:
                    graph.remove_node(node)
        # change corresponding arrays
        self._pred_node_labels = np.zeros((0, 1))
        if len(graph.nodes) == 0:
            # no nodes are left
            self._nodes = np.zeros((0, 3))
            self._node_labels = np.zeros((0, 1))
            self._verts2node = {}
            self._edges = np.zeros((0, 2))
            self._simple_graph = None
            self._weighted_graph = None
            return {}
        self._nodes = self._nodes[np.array(graph.nodes)]
        self._node_labels = self._node_labels[np.array(graph.nodes)]
        # relabel nodes to consecutive numbers and update edges of HybridCloud
        mapping = {i: x for x, i in enumerate(graph.nodes)}
        graph = nx.relabel_nodes(graph, mapping)
        self._edges = np.array(graph.edges)
        self._simple_graph = None
        self._weighted_graph = None
        # Update verts2node array
        new_verts2node = {}
        for key in self.verts2node:
            if key in mapping:
                new_verts2node[mapping[key]] = self.verts2node[key]
        self._verts2node = new_verts2node
        return mapping

    def base_points(self, threshold: int = 0, source: int = -1) -> np.ndarray:
        """ Creates base points on the graph of the hybrid. These points can be used to extract local
            contexts.

        Args:
            threshold: the minimum distance between points in the result of the BFS.
            source: the starting point of the BFS.

        Returns:
              Array with resulting nodes from a BFS where all nodes have a minimum distance of min_dist to each other.
        """
        from morphx.processing import graphs
        if self._base_points is None:
            self._base_points = graphs.bfs_base_points_euclid(self.graph(), threshold, source=source)
        return self._base_points

    def map_labels(self, mappings: List[Tuple[int, int]]):
        """ In-place method for changing labels of vertices and nodes. Encoding gets updated.

        Args:
            mappings: List of tuples with original labels and target labels. E.g. [(1, 2), (3, 2)] means that
              the labels 1 and 3 will get replaced by 2.
        """
        for mapping in mappings:
            self._labels[self._labels == mapping[0]] = mapping[1]
            self._node_labels[self._node_labels == mapping[0]] = mapping[1]
            if self._encoding is not None and mapping[0] in self._encoding:
                self._encoding.pop(mapping[0], None)

    # -------------------------------------- TRANSFORMATIONS ------------------------------------------- #

    def scale(self, factor: int):
        """ If factor < 0 vertices and nodes are divided by the factor. If factor > 0 vertices and nodes are
            multiplied by the factor. If factor == 0 nothing happens. """
        if factor == 0:
            return
        elif factor < 0:
            self._vertices = self._vertices / -factor
            self._nodes = self._nodes / -factor
        else:
            self._vertices = self._vertices * factor
            self._nodes = self.nodes * factor

    def rotate_randomly(self, angle_range: tuple = (-180, 180), random_flip: bool = False):
        """ Randomly rotates vertices and nodes by performing an Euler rotation. The three angles are choosen randomly
            from the given angle_range. """
        # switch limits if lower limit is larger
        if angle_range[0] > angle_range[1]:
            angle_range = (angle_range[1], angle_range[0])

        angles = np.random.uniform(angle_range[0], angle_range[1], (1, 3))[0]
        r = Rot.from_euler('xyz', angles, degrees=True)
        if len(self._vertices) > 0:
            self._vertices = r.apply(self._vertices)
        if len(self._nodes) > 0:
            self._nodes = r.apply(self._nodes)
        if random_flip:
            flip_axes = (-1)**np.random.randint(0, 2, self._vertices.shape[1])
            self._vertices *= flip_axes
            self._nodes *= flip_axes

    def move(self, vector: np.ndarray):
        """ Moves vertices and nodes by adding the given vector """
        self._vertices = self._vertices + vector
        self._nodes = self._nodes + vector

    def add_noise(self, limits: tuple = (-1, 1), distr: str = 'uniform',
                  include_nodes=True):
        """
        Apply additive noise (drawn from `distr` and scaled by `distr_scale`) to vertices.

        Args:
            limits: Range of the noise values. Tuple is used as lower and upper bounds for ``distr='uniform'``
                or only the entry at index 1 is used as standard deviation if ``distr='normal'``. Note that the
                s.d. used to generate the vertex noise (i.i.d) is fixed by drawing a global value from the given normal
                distribution. This will lead to different noise levels within the given s.d. range (limits[1]).
            distr: Noise distribution, currently available: 'uniform' and 'Gaussian'.
            include_nodes: If True, noise will be applied to nodes.

        Returns:

        """
        if distr.lower() == 'normal':
            if abs(limits[0]) != abs(limits[1]):
                logging.warning(f'Lower ({limits[0]}) and upper ({limits[1]}) limits differ but chosen '
                                f'noise source was set to "normal". Using upper limit to scale standard '
                                f'normal values.')
            fixed_sd = np.random.standard_normal(1) * limits[1]
            variation = np.random.standard_normal(self._vertices.shape) * fixed_sd
            variation_nodes = np.random.standard_normal(self._nodes.shape) * fixed_sd
        elif distr.lower() == 'uniform':
            # switch limits if lower limit is larger
            if limits[0] > limits[1]:
                limits = (limits[1], limits[0])
            # do nothing if limits are the same
            if limits[0] == limits[1]:
                return
            variation = np.random.random(self._vertices.shape) * (limits[1] - limits[0]) + limits[0]
            variation_nodes = np.random.random(self._nodes.shape) * (limits[1] - limits[0]) + limits[0]
        else:
            raise ValueError(f'Given value "{distr}" for noise distribution not available.')
        self._vertices = self._vertices + variation
        if include_nodes:
            self._nodes += variation_nodes

    # mult_noise of PointCloud generalizes to HybridCloud

    def shear(self, limits: tuple = (-1, 1)):
        """
        Shears vertices and nodes by applying a transformation matrix
        [[1, s_xy, s_xz], [s_yx, 1, s_yz], [s_zx, s_zy, 1]], where the factors
        s_ij are drawn from a uniform distribution.

        Args:
            limits: Range of the interval for the factors s_ij. Tuple defines lower
                and upper bound of the uniform distribution.
        """
        transform = np.random.random((3, 3)) * (limits[1] - limits[0]) + limits[0]
        np.fill_diagonal(transform, 1)
        self._vertices.dot(transform)
        self._nodes.dot(transform)

    # -------------------------------------- HYBRID I/O ------------------------------------------- #

    def get_attr_dict(self):
        attr_dict = {'nodes': self._nodes, 'edges': self._edges, 'verts2node': self.verts2node,
                     'pred_node_labels': self._pred_node_labels, 'node_labels': self._node_labels}
        attr_dict.update(super().get_attr_dict())
        return attr_dict<|MERGE_RESOLUTION|>--- conflicted
+++ resolved
@@ -41,21 +41,11 @@
             raise ValueError("Nodes must have shape (N, 3).")
         self._nodes = nodes
 
-<<<<<<< HEAD
         if edges is None:
             edges = np.zeros((0, 2))
         if len(edges) != 0 and edges.max() > len(nodes):
             raise ValueError("Edge list cannot contain indices which exceed the size of the node array.")
         self._edges = edges.astype(int)
-=======
-        if nodes is None or len(nodes) == 0:
-            self._edges = None
-            self._node_labels = None
-        else:
-            if edges is not None and len(edges) > 0 and edges.max() > len(nodes):
-                raise ValueError("Edge list cannot contain indices which exceed the size of the node array.")
-            self._edges = edges.astype(int)
->>>>>>> 68f1077f
 
         if node_labels is None:
             node_labels = np.zeros((0, 1))
