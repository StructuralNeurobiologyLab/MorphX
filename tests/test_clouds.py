# -*- coding: utf-8 -*-
# MorphX - Toolkit for morphology exploration and segmentation
#
# Copyright (c) 2019 - now
# Max Planck Institute of Neurobiology, Martinsried, Germany
# Authors: Jonathan Klimesch

import time
import pytest
import numpy as np
from morphx.classes.pointcloud import PointCloud
from morphx.classes.hybridcloud import HybridCloud
from morphx.processing import clouds


def test_object_filtering():
    pc = PointCloud(np.array([[i, i, i] for i in range(10)]), np.array([[i] for i in range(10)]),
                    obj_bounds={'obj1': np.array([0, 5]), 'obj2': np.array([5, 10])})
    new_pc = clouds.filter_objects(pc, ['obj1'])

    assert np.all(new_pc.vertices == np.array([[i, i, i] for i in range(5)]))
    assert np.all(new_pc.labels == np.array([[i] for i in range(5)]))
    assert len(new_pc.obj_bounds.keys()) == 1
<<<<<<< HEAD
    assert np.all(new_pc.obj_bounds['obj1'] == np.array([0, 5]))


def test_merging():
    pc1 = PointCloud(np.array([[i, i, i] for i in range(10)]), labels=np.array([[i] for i in range(10)]))
    pc2 = PointCloud(np.array([[i, i, i] for i in range(10)]), features=np.array([[i] for i in range(10)]))
    merged = clouds.merge([pc1, pc2])
    assert len(merged.labels) == 0
    assert len(merged.features) == 0

    pc1 = PointCloud(np.array([[i, i, i] for i in range(10)]), labels=np.array([[i] for i in range(10)]))
    pc2 = PointCloud()
    merged = clouds.merge([pc1, pc2])
    assert len(merged.vertices) == len(pc1.vertices)

    pc1 = PointCloud(np.array([[i, i, i] for i in range(10)]),
                     obj_bounds={'obj1': np.array([0, 5]), 'obj2': np.array([5, 10])})
    pc2 = PointCloud(np.array([[i, i, i] for i in range(10)]),
                     obj_bounds={'obj1': np.array([0, 5]), 'obj2': np.array([5, 10])})
    merged = clouds.merge([pc1, pc2], ['pc1', 'pc2'], True)
    assert np.all(merged.obj_bounds['pc1_obj1'] == np.array([0, 5]))
    assert np.all(merged.obj_bounds['pc1_obj2'] == np.array([5, 10]))
    assert np.all(merged.obj_bounds['pc2_obj1'] == np.array([10, 15]))
    assert np.all(merged.obj_bounds['pc2_obj2'] == np.array([15, 20]))

    pc1 = PointCloud(np.array([[i, i, i] for i in range(10)]), labels=np.array([[i] for i in range(10)]),
                     features=np.array([[i] for i in range(10)]),
                     encoding={1: 'a', 2: 'b'},
                     obj_bounds={'obj1': np.array([0, 5]), 'obj2': np.array([5, 10])})
    pc2 = PointCloud(np.array([[i, i, i] for i in range(10)]), labels=np.array([[i] for i in range(10)]),
                     encoding={3: 'c', 1: 'a'},
                     no_pred=['obj1'],
                     obj_bounds={'obj1': np.array([0, 5]), 'obj2': np.array([5, 10])})
    merged = clouds.merge([pc1, pc2], ['pc1', 'pc2'], True)
    assert merged.encoding == {1: 'a', 2: 'b', 3: 'c'}
    assert len(merged.labels) == 20
    assert len(merged.features) == 0
    assert merged.no_pred == ['pc2_obj1']

    pc1 = PointCloud(np.array([[i, i, i] for i in range(10)]), labels=np.array([[i] for i in range(10)]),
                     features=np.array([[i] for i in range(10)]),
                     encoding={1: 'a', 2: 'b'},
                     no_pred=['obj2'],
                     predictions={0: [2, 3], 4: [1, 1]},
                     obj_bounds={'obj1': np.array([0, 5]), 'obj2': np.array([5, 10])})
    pc2 = PointCloud(np.array([[i, i, i] for i in range(10)]), labels=np.array([[i] for i in range(10)]),
                     encoding={3: 'c', 1: 'b'},
                     no_pred=['obj1'],
                     predictions={0: [2, 3], 4: [1, 1]},
                     obj_bounds={'obj1': np.array([0, 5]), 'obj2': np.array([5, 10])})
    merged = clouds.merge([pc1, pc2], ['pc1', 'pc2'], True)
    assert merged.predictions == {0: [2, 3], 4: [1, 1], 10: [2, 3], 14: [1, 1]}
    assert merged.encoding is None
    assert merged.no_pred == ['pc1_obj2', 'pc2_obj1']


def test_hybrid_merging():
    hc = HybridCloud(vertices=np.array([[i, i, i] for i in range(10)]), labels=np.array([[i] for i in range(10)]),
                     nodes=np.array([[i, i, i] for i in range(2)]),
                     edges=np.array([[0, 1], [1, 2]]),
                     features=np.array([[i] for i in range(10)]),
                     encoding={1: 'a', 2: 'b'},
                     no_pred=['obj2'],
                     predictions={0: [2, 3], 4: [1, 1]},
                     obj_bounds={'obj1': np.array([0, 5]), 'obj2': np.array([5, 10])})
    pc2 = PointCloud(np.array([[i, i, i] for i in range(10)]), labels=np.array([[i] for i in range(10)]),
                     encoding={3: 'c', 1: 'b'},
                     no_pred=['obj1'],
                     predictions={0: [2, 3], 4: [1, 1]},
                     obj_bounds={'obj1': np.array([0, 5]), 'obj2': np.array([5, 10])})
    merged = clouds.merge_hybrid(hc, [pc2], hc_name='hc', names=['pc2'], preserve_obj_bounds=True)
    assert len(merged.nodes) == len(hc.nodes)
    assert merged.no_pred == ['pc2_obj1', 'hc_obj2']
=======
    assert new_pc.obj_bounds['obj1'] == [0, 5]
>>>>>>> 68f1077f


def test_sampling():
    pc = PointCloud(vertices=np.array([[i, i, i] for i in range(10)], dtype=float),
                    labels=np.array([[i] for i in range(10)]),
                    features=np.array([[i] for i in range(10)]),
                    types=np.array([[i] for i in range(10)]),
                    pred_labels=np.array([[i] for i in range(10)]))
    sample, idcs = clouds.sample_cloud(pc, 5)
    assert len(sample.vertices) == 5
    for i in range(len(sample.vertices)):
        mask = np.all(pc.vertices == sample.vertices[i], axis=1)
        assert np.all(pc.labels[mask] == sample.labels[i])
        assert np.all(pc.features[mask] == sample.features[i])
        assert np.all(pc.types[mask] == sample.types[i])
        assert np.all(pc.pred_labels[mask] == sample.pred_labels[i])

    pc = PointCloud(vertices=np.array([[i, i, i] for i in range(10)], dtype=float),
                    labels=np.array([[i] for i in range(10)]),
                    features=np.array([[i] for i in range(10)]),
                    pred_labels=np.array([[i] for i in range(10)]))
    sample, idcs = clouds.sample_cloud(pc, 5)
    assert len(sample.vertices) == 5
    for i in range(len(sample.vertices)):
        mask = np.all(pc.vertices == sample.vertices[i], axis=1)
        assert np.all(pc.labels[mask] == sample.labels[i])
        assert np.all(pc.features[mask] == sample.features[i])
        assert len(sample.types) == 0
        assert np.all(pc.pred_labels[mask] == sample.pred_labels[i])

    pc = PointCloud(vertices=np.array([[i, i, i] for i in range(10)], dtype=float),
                    labels=np.array([[i] for i in range(10)]),
                    features=np.array([[i] for i in range(10)]),
                    pred_labels=np.array([[i] for i in range(10)]))
    sample, idcs = clouds.sample_cloud(pc, 10)
    assert len(sample.vertices) == 10
    for i in range(len(sample.vertices)):
        mask = np.all(pc.vertices == sample.vertices[i], axis=1)
        assert np.all(pc.labels[mask] == sample.labels[i])
        assert np.all(pc.features[mask] == sample.features[i])
        assert len(sample.types) == 0
        assert np.all(pc.pred_labels[mask] == sample.pred_labels[i])

    sample, idcs = clouds.sample_cloud(pc, 13)
    assert len(sample.vertices) == 13
    for i in range(len(sample.vertices)):
        mask = np.all(pc.vertices == sample.vertices[i], axis=1)
        assert np.all(pc.labels[mask] == sample.labels[i])
        assert np.all(pc.features[mask] == sample.features[i])
        assert len(sample.types) == 0
        assert np.all(pc.pred_labels[mask] == sample.pred_labels[i])

    sample, idcs = clouds.sample_cloud(pc, 333)
    assert len(sample.vertices) == 333
    for i in range(len(sample.vertices)):
        mask = np.all(pc.vertices == sample.vertices[i], axis=1)
        assert np.all(pc.labels[mask] == sample.labels[i])
        assert np.all(pc.features[mask] == sample.features[i])
        assert len(sample.types) == 0
        assert np.all(pc.pred_labels[mask] == sample.pred_labels[i])

    sample, idcs = clouds.sample_cloud(pc, 40)
    assert len(sample.vertices) == 40
    for i in range(len(sample.vertices)):
        mask = np.all(pc.vertices == sample.vertices[i], axis=1)
        assert np.all(pc.labels[mask] == sample.labels[i])
        assert np.all(pc.features[mask] == sample.features[i])
        assert len(sample.types) == 0
<<<<<<< HEAD
        assert np.all(pc.pred_labels[mask] == sample.pred_labels[i])
=======
        assert np.all(pc.pred_labels[mask] == sample.pred_labels[i])


if __name__ == '__main__':
    test_sampling()
>>>>>>> 68f1077f
<|MERGE_RESOLUTION|>--- conflicted
+++ resolved
@@ -21,7 +21,6 @@
     assert np.all(new_pc.vertices == np.array([[i, i, i] for i in range(5)]))
     assert np.all(new_pc.labels == np.array([[i] for i in range(5)]))
     assert len(new_pc.obj_bounds.keys()) == 1
-<<<<<<< HEAD
     assert np.all(new_pc.obj_bounds['obj1'] == np.array([0, 5]))
 
 
@@ -95,9 +94,6 @@
     merged = clouds.merge_hybrid(hc, [pc2], hc_name='hc', names=['pc2'], preserve_obj_bounds=True)
     assert len(merged.nodes) == len(hc.nodes)
     assert merged.no_pred == ['pc2_obj1', 'hc_obj2']
-=======
-    assert new_pc.obj_bounds['obj1'] == [0, 5]
->>>>>>> 68f1077f
 
 
 def test_sampling():
@@ -166,12 +162,8 @@
         assert np.all(pc.labels[mask] == sample.labels[i])
         assert np.all(pc.features[mask] == sample.features[i])
         assert len(sample.types) == 0
-<<<<<<< HEAD
-        assert np.all(pc.pred_labels[mask] == sample.pred_labels[i])
-=======
         assert np.all(pc.pred_labels[mask] == sample.pred_labels[i])
 
 
 if __name__ == '__main__':
     test_sampling()
->>>>>>> 68f1077f
